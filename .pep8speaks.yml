--- conflicted
+++ resolved
@@ -3,11 +3,7 @@
     linter: pycodestyle  # Alternative option - flake8
 
 pycodestyle:  # Valid if scanner.linter is pycodestyle
-<<<<<<< HEAD
-    max-line-length: 80
-=======
-    max-line-length: 60
->>>>>>> cb33163f
+    max-line-length: 100
     ignore: []  # Errors and warnings to ignore
     exclude: []  # File path patterns to exclude
     count: False
@@ -20,11 +16,7 @@
     select: []
 
 flake8:  # Valid if scanner.linter is flake8
-<<<<<<< HEAD
-    max-line-length: 80
-=======
-    max-line-length: 60
->>>>>>> cb33163f
+    max-line-length: 100
     ignore: []
     exclude: []
     count: False
