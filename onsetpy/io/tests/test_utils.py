--- conflicted
+++ resolved
@@ -33,11 +33,35 @@
     assert args.verbose == "INFO"
 
 
-<<<<<<< HEAD
 def test_verbose_level_debug(parser):
     add_verbose_arg(parser)
     args = parser.parse_args(["-v", "DEBUG"])
     assert args.verbose == "DEBUG"
+
+    @patch("os.path.isdir", return_value=True)
+    def test_output_directory_exists_without_overwrite(self, mock_isdir):
+        with self.assertRaises(SystemExit):
+            assert_outputs_exist(
+                self.parser, self.args, "output_dir/", output_is_dir=True
+            )
+
+    @patch("os.path.isdir", return_value=True)
+    def test_output_directory_exists_with_overwrite(self, mock_isdir):
+        self.args.overwrite = True
+        assert_outputs_exist(self.parser, self.args, "output_dir/", output_is_dir=True)
+        # No exception should be raised
+
+    @patch("os.path.isfile", return_value=True)
+    def test_required_file_exists_with_overwrite(self, mock_isfile):
+        self.args.overwrite = True
+        assert_outputs_exist(self.parser, self.args, "file1.txt")
+        # No exception should be raised
+
+    @patch("os.path.isfile", side_effect=[True, False])
+    def test_mixed_files_exist_with_overwrite(self, mock_isfile):
+        self.args.overwrite = True
+        assert_outputs_exist(self.parser, self.args, ["file1.txt"], ["file2.txt"])
+        # No exception should be raised
 
 
 def test_verbose_level_warning(parser):
@@ -182,173 +206,4 @@
     assert excinfo.value.code == 0
 
     captured = capsys.readouterr()
-    assert __version__ == captured.out.strip()
-=======
-    def test_invalid_verbose_level(self):
-        add_verbose_arg(self.parser)
-        with self.assertRaises(SystemExit):
-            self.parser.parse_args(["-v", "INVALID"])
-
-
-class TestAssertInputsExist(unittest.TestCase):
-
-    def setUp(self):
-        self.parser = ArgumentParser()
-
-    @patch("os.path.isfile", return_value=True)
-    def test_all_files_exist(self, mock_isfile):
-        assert_inputs_exist(self.parser, ["file1.txt", "file2.txt"])
-        # No exception should be raised
-
-    @patch("os.path.isfile", return_value=False)
-    def test_required_file_does_not_exist(self, mock_isfile):
-        with self.assertRaises(SystemExit):
-            assert_inputs_exist(self.parser, ["file1.txt"])
-
-    @patch("os.path.isfile", side_effect=[True, False])
-    def test_optional_file_does_not_exist(self, mock_isfile):
-        with self.assertRaises(SystemExit):
-            assert_inputs_exist(self.parser, ["file1.txt"], ["file2.txt"])
-
-    @patch("os.path.isfile", side_effect=[True, True])
-    def test_optional_file_exists(self, mock_isfile):
-        assert_inputs_exist(self.parser, "file1.txt", "file2.txt")
-        # No exception should be raised
-
-    @patch("os.path.isfile", side_effect=[True, True, False])
-    def test_mixed_files_exist(self, mock_isfile):
-        with self.assertRaises(SystemExit):
-            assert_inputs_exist(self.parser, ["file1.txt"], ["file2.txt", "file3.txt"])
-
-
-class TestAddOverwriteArg(unittest.TestCase):
-
-    def setUp(self):
-        self.parser = ArgumentParser()
-
-    def test_default_overwrite(self):
-        add_overwrite_arg(self.parser)
-        args = self.parser.parse_args([])
-        self.assertFalse(args.overwrite)
-
-    def test_overwrite_flag(self):
-        add_overwrite_arg(self.parser)
-        args = self.parser.parse_args(["-f"])
-        self.assertTrue(args.overwrite)
-
-    def test_help_message_without_delete_dirs(self):
-        add_overwrite_arg(self.parser)
-        help_message = self.parser.format_help()
-        self.assertIn("Force overwriting of the output files.", help_message)
-        self.assertNotIn(
-            "CAREFUL.",
-            help_message,
-        )
-
-    def test_help_message_with_delete_dirs(self):
-        add_overwrite_arg(self.parser, will_delete_dirs=True)
-        help_message = self.parser.format_help()
-        self.assertIn("Force overwriting of the output files.", help_message)
-        self.assertIn(
-            "CAREFUL.",
-            help_message,
-        )
-
-
-class TestAssertOutputsExist(unittest.TestCase):
-
-    def setUp(self):
-        self.parser = ArgumentParser()
-        self.args = Namespace(overwrite=False)
-
-    @patch("os.path.isfile", return_value=False)
-    @patch("os.path.isdir", return_value=True)
-    def test_all_files_do_not_exist(self, mock_isdir, mock_isfile):
-        assert_outputs_exist(self.parser, self.args, ["dir1/", "file2.txt"])
-        # No exception should be raised
-
-    @patch("os.path.isfile", return_value=True)
-    def test_required_file_exists_without_overwrite(self, mock_isfile):
-        with self.assertRaises(SystemExit):
-            assert_outputs_exist(self.parser, self.args, "file1.txt")
-
-    @patch("os.path.isfile", side_effect=[False, True])
-    def test_optional_file_exists_without_overwrite(self, mock_isfile):
-        with self.assertRaises(SystemExit):
-            assert_outputs_exist(self.parser, self.args, "file1.txt", "file2.txt")
-
-    @patch("os.path.isfile", side_effect=[False, False])
-    @patch("os.path.isdir", return_value=True)
-    def test_optional_file_does_not_exist(self, mock_isdir, mock_isfile):
-        assert_outputs_exist(self.parser, self.args, ["file1.txt"], ["file2.txt"])
-        # No exception should be raised
-
-    @patch("os.path.isfile", side_effect=[False, False])
-    @patch("os.path.isdir", return_value=False)
-    def test_directory_does_not_exist_with_check_dir_exists_false(
-        self, mock_isdir, mock_isfile
-    ):
-        assert_outputs_exist(
-            self.parser,
-            self.args,
-            ["file1.txt"],
-            ["file2.txt"],
-            check_dir_exists=False,
-        )
-        # No exception should be raised
-
-    @patch("os.path.isdir", return_value=True)
-    def test_output_directory_exists_without_overwrite(self, mock_isdir):
-        with self.assertRaises(SystemExit):
-            assert_outputs_exist(
-                self.parser, self.args, "output_dir/", output_is_dir=True
-            )
-
-    @patch("os.path.isdir", return_value=True)
-    def test_output_directory_exists_with_overwrite(self, mock_isdir):
-        self.args.overwrite = True
-        assert_outputs_exist(self.parser, self.args, "output_dir/", output_is_dir=True)
-        # No exception should be raised
-
-    @patch("os.path.isfile", return_value=True)
-    def test_required_file_exists_with_overwrite(self, mock_isfile):
-        self.args.overwrite = True
-        assert_outputs_exist(self.parser, self.args, "file1.txt")
-        # No exception should be raised
-
-    @patch("os.path.isfile", side_effect=[True, False])
-    def test_mixed_files_exist_with_overwrite(self, mock_isfile):
-        self.args.overwrite = True
-        assert_outputs_exist(self.parser, self.args, ["file1.txt"], ["file2.txt"])
-        # No exception should be raised
-
-
-class TestAssertMatricesCompatible(unittest.TestCase):
-
-    def setUp(self):
-        self.parser = ArgumentParser()
-
-    def test_matrices_same_shape(self):
-        matrices = [np.ones((2, 2)), np.ones((2, 2))]
-        assert_matrices_compatible(self.parser, matrices)
-        # No exception should be raised
-
-    def test_matrices_different_shape(self):
-        matrices = [np.ones((2, 2)), np.ones((3, 3))]
-        with self.assertRaises(SystemExit):
-            assert_matrices_compatible(self.parser, matrices)
-
-    def test_single_matrix(self):
-        matrices = [np.ones((2, 2))]
-        assert_matrices_compatible(self.parser, matrices)
-        # No exception should be raised
-
-    def test_empty_matrices_list(self):
-        matrices = []
-        with self.assertRaises(IndexError):
-            assert_matrices_compatible(self.parser, matrices)
-
-
-if __name__ == "__main__":
-    unittest.main()
->>>>>>> 157a6ede
+    assert __version__ == captured.out.strip()